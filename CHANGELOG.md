--- conflicted
+++ resolved
@@ -7,11 +7,10 @@
 
 ## [Unreleased]
 
-<<<<<<< HEAD
 ### Fixed
 
 - Added support for edge-chromium to `createExternalExtensionProvider` ([#318](https://github.com/MetaMask/providers/pull/318))
-=======
+
 ## [17.2.0]
 
 ### Changed
@@ -48,7 +47,6 @@
 
 - Bump devDependency `@ts-bridge/cli` to `^0.2.0` ([#343](https://github.com/MetaMask/providers/pull/343))
   - Fixes incorrect handling of `json` file imports, where an extension was appended to the file name after compilation (e.g. `*.json.cjs` or `*.json.mjs`).
->>>>>>> 84452e12
 
 ## [17.1.0]
 
