--- conflicted
+++ resolved
@@ -7,11 +7,10 @@
 
 ## [Unreleased]
 
-<<<<<<< HEAD
 ### Fixed
 
 - Added support for edge-chromium to `createExternalExtensionProvider` ([#318](https://github.com/MetaMask/providers/pull/318))
-=======
+
 ## [17.1.0]
 
 ### Changed
@@ -41,7 +40,6 @@
 
 - **BREAKING**: Change webextension-polyfill from dependency to peerDependency ([#319](https://github.com/MetaMask/providers/pull/319))
   - Users are now expected to have the polyfill in their environment
->>>>>>> 9d88271e
 
 ## [16.1.0]
 
