--- conflicted
+++ resolved
@@ -41,11 +41,7 @@
     "@metamask/object-multiplex": "^1.1.0",
     "@metamask/rpc-errors": "^6.0.0",
     "@metamask/safe-event-emitter": "^3.0.0",
-<<<<<<< HEAD
-    "@metamask/utils": "^5.0.2",
-=======
     "@metamask/utils": "^8.1.0",
->>>>>>> 101eb3a0
     "detect-browser": "^5.2.0",
     "extension-port-stream": "^2.1.1",
     "fast-deep-equal": "^3.1.3",
