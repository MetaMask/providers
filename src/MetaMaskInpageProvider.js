--- conflicted
+++ resolved
@@ -430,15 +430,10 @@
    * @private
    * @emits MetamaskInpageProvider#disconnect
    */
-<<<<<<< HEAD
   _handleStreamDisconnect (streamName, error) {
     logStreamDisconnectWarning(log, streamName, error, this)
     this._handleDisconnect(false, error ? error.message : undefined)
   }
-=======
-  _handleDisconnect (streamName, err) {
-    logStreamDisconnectWarning.bind(this)(this._log, streamName, err)
->>>>>>> 87ef0293
 
   /**
    * Upon receipt of a new chainId and networkVersion, emits corresponding
@@ -529,44 +524,6 @@
   }
 
   /**
-<<<<<<< HEAD
-=======
-   * Upon receipt of a new chainId and networkVersion, emits corresponding
-   * events and sets relevant public state.
-   * Does nothing if neither the chainId nor the networkVersion are different
-   * from existing values.
-   *
-   * @private
-   * @emits MetamaskInpageProvider#chainChanged
-   * @param {Object} networkInfo - An object with network info.
-   * @param {string} networkInfo.chainId - The latest chain ID.
-   * @param {string} networkInfo.networkVersion - The latest network ID.
-   */
-  _handleChainChanged ({ chainId, networkVersion } = {}) {
-    if (
-      !chainId || typeof chainId !== 'string' || !chainId.startsWith('0x') ||
-      !networkVersion || typeof networkVersion !== 'string'
-    ) {
-      this._log.error(
-        'MetaMask: Received invalid network parameters. Please report this bug.',
-        { chainId, networkVersion },
-      )
-      return
-    }
-
-    if (chainId !== this.chainId) {
-      this.chainId = chainId
-      this.emit('chainChanged', this.chainId)
-    }
-
-    if (networkVersion !== this.networkVersion) {
-      this.networkVersion = networkVersion
-      this.emit('networkChanged', this.networkVersion)
-    }
-  }
-
-  /**
->>>>>>> 87ef0293
    * Upon receipt of a new isUnlocked state, emits the corresponding event
    * and sets relevant public state.
    * Does nothing if the received value is equal to the existing value.
